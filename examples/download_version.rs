--- conflicted
+++ resolved
@@ -3,21 +3,14 @@
 use mc_downloader::ClientDownloader;
 
 fn main() {
-<<<<<<< HEAD
+    let dir = env::current_dir().unwrap();
+    let target = format!("{}{}", dir.to_str().unwrap().to_string(), "\\.minecraft");
     match ClientDownloader::new() {
         Ok(downloader) => {
             downloader
-                .download_version("1.19.3".to_string(), "%appdata%\\.minecraft".to_string())
+                .download_version("1.19.3".to_string(), target)
                 .unwrap();
         }
         Err(e) => println!("{e:?}"),
     }
-=======
-    let dir = env::current_dir().unwrap();
-    let target = format!("{}{}", dir.to_str().unwrap().to_string(), "\\.minecraft");
-    let downloader: ClientDownloader = ClientDownloader::new();
-    downloader
-        .download_version("1.19.3".to_string(), target)
-        .unwrap();
->>>>>>> 450b3451
 }